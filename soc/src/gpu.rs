--- conflicted
+++ resolved
@@ -57,56 +57,6 @@
     FetchingSprite,
 }
 
-<<<<<<< HEAD
-#[derive(Clone, Copy, Debug, Serialize, Deserialize)]
-pub struct Options {
-    pub cycle_after_enable: i32,
-    pub vblank_cycle: i32,
-    pub hblank_cycle: i32,
-    pub oam_1_143_cycle: i32,
-    pub oam_144_cycle: i32,
-    pub oam_145_152_cycle: i32,
-    pub oam_0_cycle: i32,
-    pub oam_0_vblank_cycle_first: i32,
-    pub oam_0_vblank_cycle_second: i32,
-
-    pub use_fetcher_initial_fetch: bool,
-    pub hblank_hack: bool,
-}
-
-impl Default for Options {
-    fn default() -> Options {
-        // Options {
-        //     cycle_after_enable: 73 * 4 + 4,
-        //     vblank_cycle: 0,
-        //     hblank_cycle: 0,
-        //     oam_1_143_cycle: 0, //-4,
-        //     oam_144_cycle: 0,
-        //     oam_145_152_cycle: 0,
-        //     oam_0_cycle: 0,
-        //     oam_0_vblank_cycle_first: 0,
-        //     oam_0_vblank_cycle_second: 8,
-
-        //     use_fetcher_initial_fetch: false,
-        // }
-        Options {
-            cycle_after_enable: 74 * 4 + 0,
-            vblank_cycle: 4,
-            hblank_cycle: 0,
-            oam_1_143_cycle: 0,
-            oam_144_cycle: 4,
-            oam_145_152_cycle: 4,
-            oam_0_cycle: 4,
-            oam_0_vblank_cycle_first: 4,
-            oam_0_vblank_cycle_second: 12,
-            use_fetcher_initial_fetch: true,
-            hblank_hack: true,
-        }
-    }
-}
-
-=======
->>>>>>> 25cd041f
 #[derive(Clone, Serialize, Deserialize)]
 pub struct Gpu {
     // Registers.
@@ -490,74 +440,11 @@
             return system::Interrupts::empty();
         }
 
-<<<<<<< HEAD
-                if next_state.cycle == 93 * 4 && !self.first_frame {
-                    //next_state.current_y += 1;
-                }
-
-                if next_state.cycle == 94 * 4 {
-                    next_state.cycle = 0;
-                    next_state.pixels_pushed = 0;
-                    next_state.current_y += 1;
-                    if next_state.current_y == LCD_HEIGHT as i32 {
-                        next_mode = LcdMode::VBlank;
-                    } else {
-                        next_mode = LcdMode::ReadingOAM;
-                    }
-                    // If the LCD was just turned on, start on line 0 - and go straight to Mode3.
-                    if self.first_frame {
-                        next_state.current_y.0 = 0;
-                        next_mode = LcdMode::TransferringToLcd;
-                        next_state.first_frame = false;
-                        next_state.start_new_scanline();
-                        next_state.lcd_transfer_cycle(screen);
-                    }
-                }
-            }
-            LcdMode::VBlank => {
-                if next_state.cycle == 113 * 4 && self.current_y != 0 {
-                    //next_state.current_y += 1;
-                }
-                // This is super odd behavior with line 153 - which actually lasts for one mcycle,
-                // and switches to line 0.
-                if self.current_y == 153 && self.cycle == 0 {
-                    next_state.current_y.0 = 0;
-                }
-                if next_state.cycle == 114 * 4 {
-                    next_state.cycle = 0;
-                    if next_state.current_y == 0 {
-                        next_mode = LcdMode::ReadingOAM;
-                    } else {
-                        next_state.current_y += 1;
-                    }
-                }
-            }
-        }
-
-        if next_mode != self.lcd_status.mode() {
-            // println!(
-            //     "Going to {:?}. Y {}. Cycle {}. Tstate {}.",
-            //     next_mode, self.current_y.0, next_state.cycle, tstate
-            // );
-        }
-        next_state.lcd_status.set_mode(next_mode as u8);
-        let fire_interrupt = next_state.poll_interrupts();
-        if fire_interrupt != Interrupts::empty() {
-            trace!(target: "gpu",
-                "Firing interrupts {:?}. Mode is {:X?} cycle is {} line is {}. TState is {}",
-                fire_interrupt,
-                next_state.lcd_status.mode(),
-                next_state.cycle,
-                next_state.current_y.0,
-                tstate
-            );
-=======
         self.state.update_tock(t_state, bus);
         if self.state.counter == 80 //self.options.transfer_start_tcycle
             || self.fetcher.mode == fetcher::Mode::Invalid
         {
             self.start_new_scanline();
->>>>>>> 25cd041f
         }
 
         if self.state.counter >= 82 //self.options.transfer_start_tcycle
@@ -772,27 +659,6 @@
         use crate::io_registers::Addresses;
         match location {
             mmu::Location::Registers => match Addresses::from_i32(raw) {
-<<<<<<< HEAD
-                Some(Addresses::LcdControl) => Some(self.lcd_control.0 as i32),
-                Some(Addresses::LcdStatus) => {
-                    let enable_mask = if self.lcd_control.enable_display() {
-                        0xFF
-                    } else {
-                        !0b111
-                    };
-                    let mut status = self.lcd_status;
-                    if self.cycle == 0
-                        && (self.lcd_status.mode() == LcdMode::ReadingOAM
-                            || (self.lcd_status.mode() == LcdMode::VBlank && self.current_y == 144))
-                    {
-                        if self.options.hblank_hack {
-                            status.set_mode(LcdMode::HBlank as u8);
-                        }
-                    }
-                    Some((status.0 as i32 & enable_mask) | 0x80)
-                }
-=======
->>>>>>> 25cd041f
                 Some(Addresses::ScrollX) => Some(self.scroll_x),
                 Some(Addresses::ScrollY) => Some(self.scroll_y),
                 Some(Addresses::WindowXPos) => Some(self.window_xpos),
